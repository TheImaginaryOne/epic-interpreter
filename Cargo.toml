--- conflicted
+++ resolved
@@ -11,11 +11,4 @@
 anyhow = "1.0"
 num-traits = "0.2"
 enum-primitive-derive = "0.2"
-<<<<<<< HEAD
 codespan-reporting = "0.9"
-
-# Add a build-time dependency on the lalrpop library:
-[build-dependencies]
-lalrpop = { version = "0.19" }
-=======
->>>>>>> e0bdbbe5
